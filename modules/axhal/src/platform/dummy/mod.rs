--- conflicted
+++ resolved
@@ -86,10 +86,8 @@
 #[cfg(feature = "smp")]
 pub fn platform_init_secondary() {}
 
-<<<<<<< HEAD
 pub fn set_tss_stack_top(_kernel_stack_top: memory_addr::VirtAddr) {}
-=======
->>>>>>> 3c373c2b
+
 pub fn platform_name() -> &'static str {
     "dummy"
 }
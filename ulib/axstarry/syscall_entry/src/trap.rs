--- conflicted
+++ resolved
@@ -15,10 +15,6 @@
             if from_user {
                 axprocess::time_stat_from_user_to_kernel();
             }
-<<<<<<< HEAD
-
-=======
->>>>>>> 3c373c2b
             axhal::irq::dispatch_irq(_irq_num);
             if from_user {
                 axprocess::time_stat_from_kernel_to_user();
@@ -39,16 +35,6 @@
         use axprocess::handle_page_fault;
         axprocess::time_stat_from_user_to_kernel();
 
-<<<<<<< HEAD
-=======
-        #[cfg(feature = "signal")]
-        if addr.as_usize() == axsignal::SIGNAL_RETURN_TRAP {
-            use syscall_task::syscall_sigreturn;
-            // 说明是信号执行完毕，此时应当执行sig return
-            tf.set_ret_code(deal_result(syscall_sigreturn()) as usize);
-            return;
-        }
->>>>>>> 3c373c2b
         handle_page_fault(addr, flags);
         axprocess::time_stat_from_kernel_to_user();
     }

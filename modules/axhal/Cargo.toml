--- conflicted
+++ resolved
@@ -23,15 +23,12 @@
 
 monolithic = []
 
-<<<<<<< HEAD
-default = ["monolithic"]
-=======
+
 platform-raspi4-aarch64 = [
     "axconfig/platform-raspi4-aarch64",
     "dep:page_table_entry", "dep:ratio",
 ]
-default = ["macro"]
->>>>>>> 867f30e1
+default = ["monolithic"]
 
 [dependencies]
 log = "0.4"

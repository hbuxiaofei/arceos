use axconfig::TICKS_PER_SEC;
use axhal::{
    paging::MappingFlags,
    time::{current_time_nanos, MICROS_PER_SEC, NANOS_PER_MICROS, NANOS_PER_SEC},
};
use bitflags::*;
use log::error;
pub const NSEC_PER_SEC: usize = 1_000_000_000;
bitflags! {
    /// 指定 sys_wait4 的选项
    pub struct WaitFlags: u32 {
        /// 不挂起当前进程，直接返回
        const WNOHANG = 1 << 0;
        /// 报告已执行结束的用户进程的状态
        const WIMTRACED = 1 << 1;
        /// 报告还未结束的用户进程的状态
        const WCONTINUED = 1 << 3;
    }
}
/// sys_times 中指定的结构体类型
#[repr(C)]
pub struct TMS {
    /// 进程用户态执行时间，单位为us
    pub tms_utime: usize,
    /// 进程内核态执行时间，单位为us
    pub tms_stime: usize,
    /// 子进程用户态执行时间和，单位为us
    pub tms_cutime: usize,
    /// 子进程内核态执行时间和，单位为us
    pub tms_cstime: usize,
}

/// sys_gettimeofday 中指定的类型
#[repr(C)]
pub struct TimeVal {
    pub sec: usize,
    pub usec: usize,
}

impl TimeVal {
    pub fn to_nanos(&self) -> usize {
        self.sec * NANOS_PER_SEC as usize + self.usec * NANOS_PER_MICROS as usize
    }
    pub fn from_micro(micro: usize) -> Self {
        TimeVal {
            sec: micro / (MICROS_PER_SEC as usize),
            usec: micro % (MICROS_PER_SEC as usize),
        }
    }
}

/// sys_gettimer / sys_settimer 指定的类型，用户输入输出计时器
pub struct ITimerVal {
    pub it_interval: TimeVal,
    pub it_value: TimeVal,
}

// sys_nanosleep指定的结构体类型
#[repr(C)]
<<<<<<< HEAD
#[derive(Clone, Copy, Debug)]
pub struct TimeSecs {
=======
#[derive(Clone, Copy)]
pub struct TimeSpec {
>>>>>>> 97ea8925
    pub tv_sec: usize,
    pub tv_nsec: usize,
}

impl TimeSpec {
    /// 从秒数和纳秒数构造一个 TimeSecs

    pub fn now() -> Self {
        let nano = current_time_nanos() as usize;
        let tv_sec = nano / NSEC_PER_SEC;
        let tv_nsec = nano % NSEC_PER_SEC;
        TimeSpec { tv_sec, tv_nsec }
    }

    pub fn to_nano(&self) -> usize {
        self.tv_sec * NSEC_PER_SEC + self.tv_nsec
    }

    pub fn get_ticks(&self) -> usize {
        self.tv_sec * TICKS_PER_SEC + self.tv_nsec * TICKS_PER_SEC / (NANOS_PER_SEC as usize)
    }
}

bitflags! {
    /// 指定 mmap 的选项
    pub struct MMAPPROT: u32 {
        /// 区域内容可读取
        const PROT_READ = 1 << 0;
        /// 区域内容可修改
        const PROT_WRITE = 1 << 1;
        /// 区域内容可执行
        const PROT_EXEC = 1 << 2;
    }
}

impl Into<MappingFlags> for MMAPPROT {
    fn into(self) -> MappingFlags {
        let mut flags = MappingFlags::USER;
        if self.contains(MMAPPROT::PROT_READ) {
            flags |= MappingFlags::READ;
        }
        if self.contains(MMAPPROT::PROT_WRITE) {
            flags |= MappingFlags::WRITE;
        }
        if self.contains(MMAPPROT::PROT_EXEC) {
            flags |= MappingFlags::EXECUTE;
        }
        flags
    }
}

bitflags! {
    pub struct MMAPFlags: u32 {
        /// 对这段内存的修改是共享的
        const MAP_SHARED = 1 << 0;
        /// 对这段内存的修改是私有的
        const MAP_PRIVATE = 1 << 1;
        // 以上两种只能选其一

        /// 取消原来这段位置的映射，即一定要映射到指定位置
        const MAP_FIXED = 1 << 4;
        /// 不映射到实际文件
        const MAP_ANONYMOUS = 1 << 5;
        /// 映射时不保留空间，即可能在实际使用mmp出来的内存时内存溢出
        const MAP_NORESERVE = 1 << 14;
    }
}

/// sys_uname 中指定的结构体类型
#[repr(C)]
pub struct UtsName {
    /// 系统名称
    pub sysname: [u8; 65],
    /// 网络上的主机名称
    pub nodename: [u8; 65],
    /// 发行编号
    pub release: [u8; 65],
    /// 版本
    pub version: [u8; 65],
    /// 硬件类型
    pub machine: [u8; 65],
    /// 域名
    pub domainname: [u8; 65],
}

impl UtsName {
    /// 默认的 UtsName，并没有统一标准
    pub fn default() -> Self {
        Self {
            sysname: Self::from_str("YoimiyaOS"),
            nodename: Self::from_str("YoimiyaOS - machine[0]"),
            release: Self::from_str("114"),
            version: Self::from_str("1.0"),
            machine: Self::from_str("RISC-V 64 on SIFIVE FU740"),
            domainname: Self::from_str("https://github.com/Azure-stars/arceos"),
        }
    }

    fn from_str(info: &str) -> [u8; 65] {
        let mut data: [u8; 65] = [0; 65];
        data[..info.len()].copy_from_slice(info.as_bytes());
        data
    }
}

pub(crate) unsafe fn get_str_len(start: *const u8) -> usize {
    let mut ptr = start as usize;
    while *(ptr as *const u8) != 0 {
        ptr += 1;
    }
    ptr - start as usize
}

pub(crate) unsafe fn raw_ptr_to_ref_str(start: *const u8) -> &'static str {
    let len = get_str_len(start);
    // 因为这里直接用用户空间提供的虚拟地址来访问，所以一定能连续访问到字符串，不需要考虑物理地址是否连续
    let slice = core::slice::from_raw_parts(start, len);
    if let Ok(s) = core::str::from_utf8(slice) {
        s
    } else {
        error!("not utf8 slice");
        for c in slice {
            error!("{c} ");
        }
        error!("");
        &"p"
    }
}

pub const SIGSET_SIZE_IN_BYTE: usize = 8;

pub enum SigMaskFlag {
    SigBlock = 0,
    SigUnblock = 1,
    SigSetmask = 2,
}

impl SigMaskFlag {
    pub fn from(value: usize) -> Self {
        match value {
            0 => SigMaskFlag::SigBlock,
            1 => SigMaskFlag::SigUnblock,
            2 => SigMaskFlag::SigSetmask,
            _ => panic!("SIG_MASK_FLAG::from: invalid value"),
        }
    }
}

/// sys_prlimit64 使用的数组
#[repr(C)]
pub struct RLimit {
    /// 软上限
    pub rlim_cur: u64,
    /// 硬上限
    pub rlim_max: u64,
}
// sys_prlimit64 使用的选项
/// 用户栈大小
pub const RLIMIT_STACK: i32 = 3;
/// 可以打开的 fd 数
pub const RLIMIT_NOFILE: i32 = 7;
/// 用户地址空间的最大大小
pub const RLIMIT_AS: i32 = 9;

/// robust list
#[repr(C)]
pub struct RobustList {
    pub head: usize,
    pub off: usize,
    pub pending: usize,
}

/// readv/writev使用的结构体
#[repr(C)]
pub struct IoVec {
    pub base: *mut u8,
    pub len: usize,
}
/// 对 futex 的操作
pub enum FutexFlags {
    /// 检查用户地址 uaddr 处的值。如果不是要求的值则等待 wake
    WAIT,
    /// 唤醒最多 val 个在等待 uaddr 位置的线程。
    WAKE,
    REQUEUE,
    UNSUPPORTED,
}

impl FutexFlags {
    pub fn new(val: i32) -> Self {
        match val & 0x7f {
            0 => FutexFlags::WAIT,
            1 => FutexFlags::WAKE,
            3 => FutexFlags::REQUEUE,
            _ => FutexFlags::UNSUPPORTED,
        }
    }
}

numeric_enum_macro::numeric_enum! {
    #[repr(usize)]
    #[allow(non_camel_case_types)]
    #[derive(Debug)]
    /// sys_fcntl64 使用的选项
    pub enum Fcntl64Cmd {
        /// 复制这个 fd，相当于 sys_dup
        F_DUPFD = 0,
        /// 获取 cloexec 信息，即 exec 成功时是否删除该 fd
        F_GETFD = 1,
        /// 设置 cloexec 信息，即 exec 成功时删除该 fd
        F_SETFD = 2,
        /// 获取 flags 信息
        F_GETFL = 3,
        /// 设置 flags 信息
        F_SETFL = 4,
        /// 复制 fd，然后设置 cloexec 信息，即 exec 成功时删除该 fd
        F_DUPFD_CLOEXEC = 1030,
    }
}

/// syscall_info 用到的 结构体
#[repr(C)]
#[derive(Debug)]
pub struct SysInfo {
    /// 启动时间(以秒计)
    pub uptime: isize,
    /// 1 / 5 / 15 分钟平均负载
    pub loads: [usize; 3],
    /// 内存总量，单位为 mem_unit Byte(见下)
    pub totalram: usize,
    /// 当前可用内存，单位为 mem_unit Byte(见下)
    pub freeram: usize,
    /// 共享内存大小，单位为 mem_unit Byte(见下)
    pub sharedram: usize,
    /// 用于缓存的内存大小，单位为 mem_unit Byte(见下)
    pub bufferram: usize,
    /// swap空间大小，即主存上用于替换内存中非活跃部分的空间大小，单位为 mem_unit Byte(见下)
    pub totalswap: usize,
    /// 可用的swap空间大小，单位为 mem_unit Byte(见下)
    pub freeswap: usize,
    /// 当前进程数，单位为 mem_unit Byte(见下)
    pub procs: u16,
    /// 高地址段的内存大小，单位为 mem_unit Byte(见下)
    pub totalhigh: usize,
    /// 可用的高地址段的内存大小，单位为 mem_unit Byte(见下)
    pub freehigh: usize,
    /// 指定 sys_info 的结构中用到的内存值的单位。
    /// 如 mem_unit = 1024, totalram = 100, 则指示总内存为 100K
    pub mem_unit: u32,
}

// sys_getrusage 用到的选项
#[allow(non_camel_case_types)]
pub enum RusageFlags {
    /// 获取当前进程的资源统计
    RUSAGE_SELF = 0,
    /// 获取当前进程的所有 **已结束并等待资源回收的** 子进程资源统计
    RUSAGE_CHILDREN = -1,
    /// 获取当前线程的资源统计
    RUSAGE_THREAD = 1,
}

impl RusageFlags {
    pub fn from(val: i32) -> Option<Self> {
        match val {
            0 => Some(RusageFlags::RUSAGE_SELF),
            -1 => Some(RusageFlags::RUSAGE_CHILDREN),
            1 => Some(RusageFlags::RUSAGE_THREAD),
            _ => None,
        }
    }
}<|MERGE_RESOLUTION|>--- conflicted
+++ resolved
@@ -57,25 +57,22 @@
 
 // sys_nanosleep指定的结构体类型
 #[repr(C)]
-<<<<<<< HEAD
-#[derive(Clone, Copy, Debug)]
+#[derive(Clone, Copy, Debug, Default)]
 pub struct TimeSecs {
-=======
-#[derive(Clone, Copy)]
-pub struct TimeSpec {
->>>>>>> 97ea8925
     pub tv_sec: usize,
     pub tv_nsec: usize,
 }
-
-impl TimeSpec {
+/// 当 nsec 为这个特殊值时，指示修改时间为现在
+pub const UTIME_NOW: usize = 0x3fffffff;
+/// 当 nsec 为这个特殊值时，指示不修改时间
+pub const UTIME_OMIT: usize = 0x3ffffffe;
+impl TimeSecs {
     /// 从秒数和纳秒数构造一个 TimeSecs
-
     pub fn now() -> Self {
         let nano = current_time_nanos() as usize;
         let tv_sec = nano / NSEC_PER_SEC;
         let tv_nsec = nano % NSEC_PER_SEC;
-        TimeSpec { tv_sec, tv_nsec }
+        TimeSecs { tv_sec, tv_nsec }
     }
 
     pub fn to_nano(&self) -> usize {
@@ -84,6 +81,18 @@
 
     pub fn get_ticks(&self) -> usize {
         self.tv_sec * TICKS_PER_SEC + self.tv_nsec * TICKS_PER_SEC / (NANOS_PER_SEC as usize)
+    }
+
+    pub fn set_as_utime(&mut self, other: &TimeSecs) {
+        match other.tv_nsec {
+            UTIME_NOW => {
+                *self = TimeSecs::now();
+            } // 设为当前时间
+            UTIME_OMIT => {} // 忽略
+            _ => {
+                *self = *other;
+            } // 设为指定时间
+        }
     }
 }
 

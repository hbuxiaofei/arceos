[package]
name = "axtask"
version = "0.1.0"
edition = "2021"
authors = ["Yuekai Jia <equation618@gmail.com>"]
description = "ArceOS task management module"
license = "GPL-3.0-or-later OR Apache-2.0"
homepage = "https://github.com/rcore-os/arceos"
repository = "https://github.com/rcore-os/arceos/tree/main/modules/axtask"
documentation = "https://rcore-os.github.io/arceos/axtask/index.html"

[features]
default = []

multitask = [
    "dep:axconfig", "dep:percpu", "dep:spinlock", "dep:lazy_init", "dep:memory_addr",
    "dep:scheduler", "dep:timer_list", "kernel_guard", "dep:crate_interface",
]
irq = []
tls = ["axhal/tls"]
preempt = ["irq", "percpu?/preempt", "kernel_guard/preempt"]

sched_fifo = ["multitask"]
sched_rr = ["multitask", "preempt"]
sched_cfs = ["multitask", "preempt"]

<<<<<<< HEAD
# 是否使用宏内核架构
macro = []

default = ["sched_fifo", "macro"]
=======
signal = ["axhal/signal", "dep:axsignal", "dep:crate_interface"]

test = ["percpu?/sp-naive"]

monolithic = []
>>>>>>> 84b457ef

[dependencies]
cfg-if = "1.0"
log = "0.4"
<<<<<<< HEAD
axalloc = { path = "../axalloc", optional = true }
=======
numeric-enum-macro = { git = "https://github.com/mexus/numeric-enum-macro" }
>>>>>>> 84b457ef
axhal = { path = "../axhal" }
axsignal = { path = "../axsignal", optional = true }
axconfig = { path = "../axconfig", optional = true }
percpu = { path = "../../crates/percpu", optional = true }
spinlock = { path = "../../crates/spinlock", optional = true }
lazy_init = { path = "../../crates/lazy_init", optional = true }
memory_addr = { path = "../../crates/memory_addr", optional = true }
scheduler = { path = "../../crates/scheduler", optional = true }
timer_list = { path = "../../crates/timer_list", optional = true }
<<<<<<< HEAD
kernel_guard = { path = "../../crates/kernel_guard" }
crate_interface = { path = "../../crates/crate_interface" }
riscv = { path = "../../extern_crates/riscv-0.10.1" }
=======
kernel_guard = { path = "../../crates/kernel_guard", optional = true }
crate_interface = { path = "../../crates/crate_interface", optional = true }
riscv = "0.10"

>>>>>>> 84b457ef
[dev-dependencies]
rand = "0.8"
axhal = { path = "../axhal", features = ["fp_simd"] }
axtask = { path = ".", features = ["test"] }<|MERGE_RESOLUTION|>--- conflicted
+++ resolved
@@ -24,27 +24,16 @@
 sched_rr = ["multitask", "preempt"]
 sched_cfs = ["multitask", "preempt"]
 
-<<<<<<< HEAD
-# 是否使用宏内核架构
-macro = []
-
-default = ["sched_fifo", "macro"]
-=======
 signal = ["axhal/signal", "dep:axsignal", "dep:crate_interface"]
 
 test = ["percpu?/sp-naive"]
 
 monolithic = []
->>>>>>> 84b457ef
 
 [dependencies]
 cfg-if = "1.0"
 log = "0.4"
-<<<<<<< HEAD
-axalloc = { path = "../axalloc", optional = true }
-=======
 numeric-enum-macro = { git = "https://github.com/mexus/numeric-enum-macro" }
->>>>>>> 84b457ef
 axhal = { path = "../axhal" }
 axsignal = { path = "../axsignal", optional = true }
 axconfig = { path = "../axconfig", optional = true }
@@ -54,16 +43,10 @@
 memory_addr = { path = "../../crates/memory_addr", optional = true }
 scheduler = { path = "../../crates/scheduler", optional = true }
 timer_list = { path = "../../crates/timer_list", optional = true }
-<<<<<<< HEAD
-kernel_guard = { path = "../../crates/kernel_guard" }
-crate_interface = { path = "../../crates/crate_interface" }
-riscv = { path = "../../extern_crates/riscv-0.10.1" }
-=======
 kernel_guard = { path = "../../crates/kernel_guard", optional = true }
 crate_interface = { path = "../../crates/crate_interface", optional = true }
 riscv = "0.10"
 
->>>>>>> 84b457ef
 [dev-dependencies]
 rand = "0.8"
 axhal = { path = "../axhal", features = ["fp_simd"] }

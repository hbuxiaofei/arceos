--- conflicted
+++ resolved
@@ -180,232 +180,118 @@
 /// 来自 libc 的动态测例
 #[allow(dead_code)]
 pub const LIBC_DYNAMIC_TESTCASES: &[&str] = &[
-<<<<<<< HEAD
-    "argv.dout",
-    "basename.dout",
-    "clocale_mbfuncs.dout",
-    "clock_gettime.dout",
-    "crypt.dout",
-    "dirname.dout",
-    // "dlopen.dout", // 单独存在运行时bug，放在runtest里面就是正常的
-    "./runtest.exe -w entry-dynamic.exe dlopen",
-    "env.dout",
-    "fdopen.dout", // 62
-    "fnmatch.dout",
-    "fscanf.dout",  //62
-    "fwscanf.dout", //29
-    "iconv_open.dout",
-    "inet_pton.dout",
-    "mbc.dout",
-    "memstream.dout",
-    "pthread_cancel_points.dout", // 226
-    "pthread_cancel.dout",        // 226
-    "pthread_cond.dout",          //226
-    "pthread_tsd.dout",           //226
-    "qsort.dout",
-    "random.dout",
-    "search_hsearch.dout",
-    "search_insque.dout",
-    "search_lsearch.dout",
-    "search_tsearch.dout",
-    "sem_init.dout", //226
-    "setjmp.dout",
-    "snprintf.dout",
-    // "socket", //198
-    "sscanf.dout",
-    "sscanf_long.dout",
-    "stat.dout", //79
-    "strftime.dout",
-    "string.dout",
-    "string_memcpy.dout",
-    "string_memmem.dout",
-    "string_memset.dout",
-    "string_strchr.dout",
-    "string_strcspn.dout",
-    "string_strstr.dout",
-    "strptime.dout",
-    "strtod.dout",
-    "strtod_simple.dout",
-    "strtof.dout",
-    "strtol.dout",
-    "strtold.dout",
-    "swprintf.dout",
-    "tgmath.dout",
-    "time.dout",
-    "tls_init.dout",       //226
-    "tls_local_exec.dout", //226
-    "udiv.dout",
-    "ungetc.dout", // 29
-    "utime.dout",  //88
-    "wcsstr.dout",
-    "wcstol.dout",
-    "daemon_failure.dout",
-    "dn_expand_empty.dout",
-    "dn_expand_ptr_0.dout",
-    "fflush_exit.dout", //29 + 67
-    "fgets_eof.dout",
-    "fgetwc_buffering.dout",
-    "fpclassify_invalid_ld80.dout",
-    "ftello_unflushed_append.dout", //25
-    "getpwnam_r_crash.dout",
-    "getpwnam_r_errno.dout",
-    "iconv_roundtrips.dout",
-    "inet_ntop_v4mapped.dout",
-    "inet_pton_empty_last_field.dout",
-    "iswspace_null.dout",
-    "lrand48_signextend.dout",
-    "lseek_large.dout", //29
-    "malloc_0.dout",
-    "mbsrtowcs_overflow.dout",
-    "memmem_oob_read.dout",
-    "memmem_oob.dout",
-    "mkdtemp_failure.dout",
-    "mkstemp_failure.dout",
-    "printf_1e9_oob.dout",
-    "printf_fmt_g_round.dout",
-    "printf_fmt_g_zeros.dout",
-    "printf_fmt_n.dout",
-    "pthread_robust_detach.dout", //226
-    "pthread_cond_smasher.dout",  //226
-    "pthread_condattr_setclock.dout",
-    "pthread_exit_cancel.dout",   //226
-    "pthread_once_deadlock.dout", //226
-    "pthread_rwlock_ebusy.dout",  //226
-    "putenv_doublefree.dout",
-    "regex_backref_0.dout",
-    "regex_bracket_icase.dout",
-    "regex_ere_backref.dout",
-    "regex_escaped_high_byte.dout",
-    "regex_negated_range.dout",
-    "regexec_nosub.dout",
-    "rewind_clear_error.dout", //62
-    "rlimit_open_files.dout",
-    "scanf_bytes_consumed.dout",
-    "scanf_match_literal_eof.dout",
-    "scanf_nullbyte_char.dout",
-    "setvbuf_unget.dout", //62
-    "sigprocmask_internal.dout",
-    "sscanf_eof.dout",
-    "statvfs.dout", //43
-    "strverscmp.dout",
-    "syscall_sign_extend.dout",
-    "tls_get_new_dtv.dout",
-    "uselocale_0.dout",
-    "wcsncpy_read_overflow.dout",
-    "wcsstr_false_negative.dout",
-=======
     // "argv.dout",
-    // "basename",
-    // "clocale_mbfuncs",
-    // "clock_gettime",
-    // "crypt",
-    // "dirname",
-    // "dlopen.dout", // 存在运行时bug
-                   // "env",
-                   // "fdopen", // 62
-                   // // "fnmatch",
-                   // "fscanf",  //62
-                   // "fwscanf", //29
-                   // // "iconv_open",
-                   // // "inet_pton",
-                   // // "mbc",
-                   // // "memstream",
-                   // "pthread_cancel_points", // 226
-                   // "pthread_cancel",        // 226
-                   // "pthread_cond",          //226
-                   // "pthread_tsd",           //226
-                   // // "qsort",
-                   // // "random",
-                   // // "search_hsearch",
-                   // // "search_insque",
-                   // // "search_lsearch",
-                   // // "search_tsearch",
-                   // "sem_init", //226
-                   // // "setjmp",
-                   // // "snprintf",
-                   // "socket",
-                   // // "sscanf",
-                   // // "sscanf_long",
-                   // "stat", //79
-                   // // "strftime",
-                   // // "string",
-                   // // "string_memcpy",
-                   // // "string_memmem",
-                   // // "string_memset",
-                   // // "string_strchr",
-                   // // "string_strcspn",
-                   // // "string_strstr",
-                   // // "strptime",
-                   // // "strtod",
-                   // // "strtod_simple",
-                   // // "strtof",
-                   // // "strtol",
-                   // // "strtold",
-                   // // "swprintf",
-                   // // "tgmath",
-                   // // "time",
-                   // "tls_init",       //226
-                   // "tls_local_exec", //226
-                   // // "udiv",
-                   // // "ungetc",
-                   // "utime", //88
-                   // // "wcsstr",
-                   // // "wcstol",
-                   // // "daemon_failure",
-                   // // "dn_expand_empty",
-                   // // "dn_expand_ptr_0",
-                   // "fflush_exit", //29 + 67
-                   // // "fgets_eof",
-                   // // "fgetwc_buffering",
-                   // // "fpclassify_invalid_ld80",
-                   // "ftello_unflushed_append", //25
-                   // // "getpwnam_r_crash",
-                   // // "getpwnam_r_errno",
-                   // // "iconv_roundtrips",
-                   // // "inet_ntop_v4mapped",
-                   // // "inet_pton_empty_last_field",
-                   // // "iswspace_null",
-                   // // "lrand48_signextend",
-                   // "lseek_large", //29
-                   // // "malloc_0",
-                   // // "mbsrtowcs_overflow",
-                   // // "memmem_oob_read",
-                   // // "memmem_oob",
-                   // // "mkdtemp_failure",
-                   // // "mkstemp_failure",
-                   // // "printf_1e9_oob",
-                   // // "printf_fmt_g_round",
-                   // // "printf_fmt_g_zeros",
-                   // // "printf_fmt_n",
-                   // "pthread_robust_detach", //226
-                   // "pthread_cond_smasher",  //226
-                   // // "pthread_condattr_setclock",
-                   // "pthread_exit_cancel",   //226
-                   // "pthread_once_deadlock", //226
-                   // "pthread_rwlock_ebusy",  //226
-                   // // "putenv_doublefree",
-                   // // "regex_backref_0",
-                   // // "regex_bracket_icase",
-                   // // "regex_ere_backref",
-                   // // "regex_escaped_high_byte",
-                   // // "regex_negated_range",
-                   // // "regexec_nosub",
-                   // "rewind_clear_error", //62
-                   // // "rlimit_open_files",
-                   // // "scanf_bytes_consumed",
-                   // // "scanf_match_literal_eof",
-                   // // "scanf_nullbyte_char",
-                   // "setvbuf_unget", //62
-                   // // "sigprocmask_internal",
-                   // // "sscanf_eof",
-                   // "statvfs", //43
-                   // // "strverscmp",
-                   // // "syscall_sign_extend",
-                   // "tls_get_new_dtv", //226
-                   // "uselocale_0",
-                   // "wcsncpy_read_overflow",
-                   // "wcsstr_false_negative",
->>>>>>> 84d07173
+    // "basename.dout",
+    // "clocale_mbfuncs.dout",
+    // "clock_gettime.dout",
+    // "crypt.dout",
+    // "dirname.dout",
+    // // "dlopen.dout", // 单独存在运行时bug，放在runtest里面就是正常的
+    // "./runtest.exe -w entry-dynamic.exe dlopen",
+    // "env.dout",
+    // "fdopen.dout", // 62
+    // "fnmatch.dout",
+    // "fscanf.dout",  //62
+    // "fwscanf.dout", //29
+    // "iconv_open.dout",
+    // "inet_pton.dout",
+    // "mbc.dout",
+    // "memstream.dout",
+    // "pthread_cancel_points.dout", // 226
+    // "pthread_cancel.dout",        // 226
+    // "pthread_cond.dout",          //226
+    // "pthread_tsd.dout",           //226
+    // "qsort.dout",
+    // "random.dout",
+    // "search_hsearch.dout",
+    // "search_insque.dout",
+    // "search_lsearch.dout",
+    // "search_tsearch.dout",
+    // "sem_init.dout", //226
+    // "setjmp.dout",
+    // "snprintf.dout",
+    "socket", //198
+             // "sscanf.dout",
+             // "sscanf_long.dout",
+             // "stat.dout", //79
+             // "strftime.dout",
+             // "string.dout",
+             // "string_memcpy.dout",
+             // "string_memmem.dout",
+             // "string_memset.dout",
+             // "string_strchr.dout",
+             // "string_strcspn.dout",
+             // "string_strstr.dout",
+             // "strptime.dout",
+             // "strtod.dout",
+             // "strtod_simple.dout",
+             // "strtof.dout",
+             // "strtol.dout",
+             // "strtold.dout",
+             // "swprintf.dout",
+             // "tgmath.dout",
+             // "time.dout",
+             // "tls_init.dout",       //226
+             // "tls_local_exec.dout", //226
+             // "udiv.dout",
+             // "ungetc.dout", // 29
+             // "utime.dout",  //88
+             // "wcsstr.dout",
+             // "wcstol.dout",
+             // "daemon_failure.dout",
+             // "dn_expand_empty.dout",
+             // "dn_expand_ptr_0.dout",
+             // "fflush_exit.dout", //29 + 67
+             // "fgets_eof.dout",
+             // "fgetwc_buffering.dout",
+             // "fpclassify_invalid_ld80.dout",
+             // "ftello_unflushed_append.dout", //25
+             // "getpwnam_r_crash.dout",
+             // "getpwnam_r_errno.dout",
+             // "iconv_roundtrips.dout",
+             // "inet_ntop_v4mapped.dout",
+             // "inet_pton_empty_last_field.dout",
+             // "iswspace_null.dout",
+             // "lrand48_signextend.dout",
+             // "lseek_large.dout", //29
+             // "malloc_0.dout",
+             // "mbsrtowcs_overflow.dout",
+             // "memmem_oob_read.dout",
+             // "memmem_oob.dout",
+             // "mkdtemp_failure.dout",
+             // "mkstemp_failure.dout",
+             // "printf_1e9_oob.dout",
+             // "printf_fmt_g_round.dout",
+             // "printf_fmt_g_zeros.dout",
+             // "printf_fmt_n.dout",
+             // "pthread_robust_detach.dout", //226
+             // "pthread_cond_smasher.dout",  //226
+             // "pthread_condattr_setclock.dout",
+             // "pthread_exit_cancel.dout",   //226
+             // "pthread_once_deadlock.dout", //226
+             // "pthread_rwlock_ebusy.dout",  //226
+             // "putenv_doublefree.dout",
+             // "regex_backref_0.dout",
+             // "regex_bracket_icase.dout",
+             // "regex_ere_backref.dout",
+             // "regex_escaped_high_byte.dout",
+             // "regex_negated_range.dout",
+             // "regexec_nosub.dout",
+             // "rewind_clear_error.dout", //62
+             // "rlimit_open_files.dout",
+             // "scanf_bytes_consumed.dout",
+             // "scanf_match_literal_eof.dout",
+             // "scanf_nullbyte_char.dout",
+             // "setvbuf_unget.dout", //62
+             // "sigprocmask_internal.dout",
+             // "sscanf_eof.dout",
+             // "statvfs.dout", //43
+             // "strverscmp.dout",
+             // "syscall_sign_extend.dout",
+             // "tls_get_new_dtv.dout",
+             // "uselocale_0.dout",
+             // "wcsncpy_read_overflow.dout",
+             // "wcsstr_false_negative.dout",
 ];
 
 #[allow(dead_code)]
@@ -432,9 +318,12 @@
     // "iozone -t 4 -i 0 -i 2 -r 1k -s 1m",
     // "busybox sh ./test_all.sh",
     // "busybox echo \"run libctest_testcode.sh\"",
-    // "./runtest.exe -w entry-dynamic.exe argv.dout",
-    // "./runtest.exe -w entry-dynamic.exe tls_get_new_dtv.dout",
-    "./libctest_testcode.sh",
+    // "./runtest.exe -w entry-static.exe socket",
+    "./runtest.exe -w entry-dynamic.exe socket",
+    "./runtest.exe -w entry-dynamic.exe socket",
+    "./runtest.exe -w entry-dynamic.exe socket",
+    "./runtest.exe -w entry-dynamic.exe socket",
+    // "./libctest_testcode.sh",
     // "busybox echo \"run lua_testcode.sh\"",
     // "./lua_testcode.sh",
     // "lua strings.lua",

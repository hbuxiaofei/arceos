#![cfg_attr(not(test), no_std)]
#![feature(drain_filter)]

use axconfig::TASK_STACK_SIZE;
use axhal::arch::TaskContext;
<<<<<<< HEAD
use axtask::{current, task::CurrentTask};
// use process::current_process;
extern crate alloc;
pub mod flags;
pub mod process;
pub mod fd_manager;

=======
use axlog::info;
use axtask::{
    current,
    task::{CurrentTask, TaskInner},
    RUN_QUEUE,
};
use process::{current_process, Process, KERNEL_PROCESS_ID};
extern crate alloc;
pub mod flags;
pub mod process;
mod test;
>>>>>>> f3aac676
/// 开始进行调度，我们先执行gc任务，通过gc任务逐个执行并收集RUN_QUEUE中的任务
/// 所以先切换到gc对应的任务上下文即可
pub fn start_schedule() {
    // 若是第一次执行任务，curr应当为gc
    let curr: CurrentTask = current();
    #[cfg(feature = "preempt")]
    curr.set_preempt_pending(false);
    curr.set_state_running();
    unsafe {
        let prev_ctx_ptr = TaskContext::new_empty();
        let next_ctx_ptr = curr.ctx_mut_ptr();
        // The strong reference count of `prev_task` will be decremented by 1,
        // but won't be dropped until `gc_entry()` is called.
        (*prev_ctx_ptr).switch_to(&*next_ctx_ptr);
    }
}

/// 当从内核态到用户态时，统计对应进程的时间信息
pub fn time_stat_from_kernel_to_user() {
    let curr_task = current();
    curr_task.time_stat_from_kernel_to_user();
}

/// 当从用户态到内核态时，统计对应进程的时间信息
pub fn time_stat_from_user_to_kernel() {
    let curr_task = current();
    curr_task.time_stat_from_user_to_kernel();
}

/// 统计时间输出
/// (用户态秒，用户态微妙，内核态秒，内核态微妙)
pub fn time_stat_output() -> (usize, usize, usize, usize) {
    let curr_task = current();
    curr_task.time_stat_output()
}

/// 初始化运行应用程序
pub fn init_tasks() {
    #[cfg(feature = "test")]
    {
        let test_scheduler = TaskInner::new(
            || test::run_testcases(),
            "test_scheduler",
            TASK_STACK_SIZE,
            KERNEL_PROCESS_ID,
            0,
        );
        // info!("test!");
        RUN_QUEUE.lock().add_task(test_scheduler);
    }
    #[cfg(not(feature = "test"))]
    {
        // 之后也许会添加一个专门的初始化进程
        let main_task = Process::new("waitpid");
        RUN_QUEUE.lock().add_task(main_task);
    }
}<|MERGE_RESOLUTION|>--- conflicted
+++ resolved
@@ -3,15 +3,6 @@
 
 use axconfig::TASK_STACK_SIZE;
 use axhal::arch::TaskContext;
-<<<<<<< HEAD
-use axtask::{current, task::CurrentTask};
-// use process::current_process;
-extern crate alloc;
-pub mod flags;
-pub mod process;
-pub mod fd_manager;
-
-=======
 use axlog::info;
 use axtask::{
     current,
@@ -23,7 +14,6 @@
 pub mod flags;
 pub mod process;
 mod test;
->>>>>>> f3aac676
 /// 开始进行调度，我们先执行gc任务，通过gc任务逐个执行并收集RUN_QUEUE中的任务
 /// 所以先切换到gc对应的任务上下文即可
 pub fn start_schedule() {

# Available arguments:
# * General options:
#     - `ARCH`: Target architecture: x86_64, riscv64, aarch64
#     - `PLATFORM`: Target platform in the `platforms` directory
#     - `SMP`: Number of CPUs
#     - `MODE`: Build mode: release, debug
#     - `LOG:` Logging level: warn, error, info, debug, trace
#     - `V`: Verbose level: (empty), 1, 2
# * App options:
#     - `A` or `APP`: Path to the application
#     - `FEATURES`: Features os ArceOS modules to be enabled.
#     - `APP_FEATURES`: Features of (rust) apps to be enabled.
# * QEMU options:
#     - `BLK`: Enable storage devices (virtio-blk)
#     - `NET`: Enable network devices (virtio-net)
#     - `GRAPHIC`: Enable display devices and graphic output (virtio-gpu)
#     - `BUS`: Device bus type: mmio, pci
#     - `DISK_IMG`: Path to the virtual disk image
#     - `ACCEL`: Enable hardware acceleration (KVM on linux)
#     - `QEMU_LOG`: Enable QEMU logging (log file is "qemu.log")
#     - `NET_DUMP`: Enable network packet dump (log file is "netdump.pcap")
#     - `NET_DEV`: QEMU netdev backend types: user, tap
# * Network options:
#     - `IP`: ArceOS IPv4 address (default is 10.0.2.15 for QEMU user netdev)
#     - `GW`: Gateway IPv4 address (default is 10.0.2.2 for QEMU user netdev)

# General options
ARCH ?= riscv64
PLATFORM ?=
SMP ?= 1
MODE ?= release
LOG ?= warn
V ?=

# App options
A ?= apps/oscomp
APP ?= $(A)
FEATURES ?=
APP_FEATURES ?=

# QEMU options
BLK ?= y
NET ?= y
GRAPHIC ?= n
BUS ?= mmio
<<<<<<< HEAD
PREEMPT ?= n
OFFLINE ?= n
IMG ?= y
=======

DISK_IMG ?= disk.img
>>>>>>> a3cab277
QEMU_LOG ?= n
NET_DUMP ?= n
NET_DEV ?= user

# Network options
IP ?= 10.0.2.15
GW ?= 10.0.2.2

# App type
ifeq ($(wildcard $(APP)),)
  $(error Application path "$(APP)" is not valid)
endif

ifneq ($(wildcard $(APP)/Cargo.toml),)
  APP_TYPE := rust
else
  APP_TYPE := c
endif

# Architecture, platform and target
ifneq ($(filter $(MAKECMDGOALS),unittest unittest_no_fail_fast),)
  PLATFORM_NAME :=
else ifneq ($(PLATFORM),)
  # `PLATFORM` is specified, override the `ARCH` variables
  builtin_platforms := $(patsubst platforms/%.toml,%,$(wildcard platforms/*))
  ifneq ($(filter $(PLATFORM),$(builtin_platforms)),)
    # builtin platform
    PLATFORM_NAME := $(PLATFORM)
    _arch := $(word 1,$(subst -, ,$(PLATFORM)))
  else ifneq ($(wildcard $(PLATFORM)),)
    # custom platform, read the "platform" field from the toml file
    PLATFORM_NAME := $(shell cat $(PLATFORM) | sed -n 's/^platform = "\([a-z0-9A-Z_\-]*\)"/\1/p')
    _arch := $(shell cat $(PLATFORM) | sed -n 's/^arch = "\([a-z0-9A-Z_\-]*\)"/\1/p')
  else
    $(error "PLATFORM" must be one of "$(builtin_platforms)" or a valid path to a toml file)
  endif
  ifeq ($(origin ARCH),command line)
    ifneq ($(ARCH),$(_arch))
      $(error "ARCH=$(ARCH)" is not compatible with "PLATFORM=$(PLATFORM)")
    endif
  endif
  ARCH := $(_arch)
endif

ifeq ($(ARCH), x86_64)
  # Don't enable kvm for WSL/WSL2.
  ACCEL ?= $(if $(findstring -microsoft, $(shell uname -r | tr '[:upper:]' '[:lower:]')),n,y)
  PLATFORM_NAME ?= x86_64-qemu-q35
  TARGET := x86_64-unknown-none
  BUS := pci
else ifeq ($(ARCH), riscv64)
  ACCEL ?= n
  PLATFORM_NAME ?= riscv64-qemu-virt
  TARGET := riscv64gc-unknown-none-elf
else ifeq ($(ARCH), aarch64)
  ACCEL ?= n
  PLATFORM_NAME ?= aarch64-qemu-virt
  TARGET := aarch64-unknown-none-softfloat
else
  $(error "ARCH" must be one of "x86_64", "riscv64", or "aarch64")
endif

export AX_ARCH=$(ARCH)
export AX_PLATFORM=$(PLATFORM_NAME)
export AX_SMP=$(SMP)
export AX_MODE=$(MODE)
export AX_LOG=$(LOG)
export AX_TARGET=$(TARGET)
export AX_IP=$(IP)
export AX_GW=$(GW)

# Binutils
CROSS_COMPILE ?= $(ARCH)-linux-musl-
CC := $(CROSS_COMPILE)gcc
AR := $(CROSS_COMPILE)ar
RANLIB := $(CROSS_COMPILE)ranlib
LD := rust-lld -flavor gnu

OBJDUMP ?= rust-objdump -d --print-imm-hex --x86-asm-syntax=intel
OBJCOPY ?= rust-objcopy --binary-architecture=$(ARCH)
GDB ?= gdb-multiarch

# Paths
OUT_DIR ?= $(APP)

APP_NAME := $(shell basename $(APP))
LD_SCRIPT := $(CURDIR)/modules/axhal/linker_$(PLATFORM_NAME).lds
OUT_ELF := $(OUT_DIR)/$(APP_NAME)_$(PLATFORM_NAME).elf
OUT_BIN := $(OUT_DIR)/$(APP_NAME)_$(PLATFORM_NAME).bin

all: build

include scripts/make/utils.mk
include scripts/make/build.mk
include scripts/make/qemu.mk
include scripts/make/test.mk
ifeq ($(PLATFORM_NAME), aarch64-raspi4)
  include scripts/make/raspi4.mk
else ifeq ($(PLATFORM_NAME), aarch64-bsta1000b)
  include scripts/make/bsta1000b-fada.mk
endif

build: $(OUT_DIR) $(OUT_BIN)
<<<<<<< HEAD
	cp $(OUT_BIN) ./os.bin
=======
>>>>>>> a3cab277

disasm:
	$(OBJDUMP) $(OUT_ELF) | less

run: build justrun

justrun:
	$(call run_qemu)

debug: build
	$(call run_qemu_debug) &
	sleep 1
	$(GDB) $(OUT_ELF) \
	  -ex 'target remote localhost:1234' \
	  -ex 'b rust_entry' \
	  -ex 'continue' \
	  -ex 'disp /16i $$pc'

clippy:
ifeq ($(origin ARCH), command line)
	$(call cargo_clippy,--target $(TARGET))
else
	$(call cargo_clippy)
endif

doc:
	$(call cargo_doc)

doc_check_missing:
	$(call cargo_doc)

fmt:
	cargo fmt --all

fmt_c:
	@clang-format --style=file -i $(shell find ulib/axlibc -iname '*.c' -o -iname '*.h')

test:
	$(call app_test)

unittest:
	$(call unit_test)

unittest_no_fail_fast:
	$(call unit_test,--no-fail-fast)

disk_img:
ifneq ($(wildcard $(DISK_IMG)),)
	@printf "$(YELLOW_C)warning$(END_C): disk image \"$(DISK_IMG)\" already exists!\n"
else
	$(call make_disk_image,fat32,$(DISK_IMG))
endif

clean: clean_c
	rm -rf $(APP)/*.bin $(APP)/*.elf
	cargo clean

clean_c::
	rm -rf ulib/axlibc/build_*
	rm -rf $(app-objs)

.PHONY: all build disasm run justrun debug clippy fmt fmt_c test test_no_fail_fast clean clean_c doc disk_image<|MERGE_RESOLUTION|>--- conflicted
+++ resolved
@@ -43,14 +43,8 @@
 NET ?= y
 GRAPHIC ?= n
 BUS ?= mmio
-<<<<<<< HEAD
-PREEMPT ?= n
-OFFLINE ?= n
-IMG ?= y
-=======
 
 DISK_IMG ?= disk.img
->>>>>>> a3cab277
 QEMU_LOG ?= n
 NET_DUMP ?= n
 NET_DEV ?= user
@@ -154,10 +148,6 @@
 endif
 
 build: $(OUT_DIR) $(OUT_BIN)
-<<<<<<< HEAD
-	cp $(OUT_BIN) ./os.bin
-=======
->>>>>>> a3cab277
 
 disasm:
 	$(OBJDUMP) $(OUT_ELF) | less

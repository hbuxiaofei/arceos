//! [ArceOS](https://github.com/rcore-os/arceos) task management module.
//!
//! This module provides primitives for task management, including task
//! creation, scheduling, sleeping, termination, etc. The scheduler algorithm
//! is configurable by cargo features.
//!
//! # Cargo Features
//!
//! - `multitask`: Enable multi-task support. If it's enabled, complex task
//!   management and scheduling is used, as well as more task-related APIs.
//!   Otherwise, only a few APIs with naive implementation is available.
//! - `irq`: Interrupts are enabled. If this feature is enabled, timer-based
//!    APIs can be used, such as [`sleep`], [`sleep_until`], and
//!    [`WaitQueue::wait_timeout`].
//! - `preempt`: Enable preemptive scheduling.
//! - `sched_fifo`: Use the [FIFO cooperative scheduler][1]. It also enables the
//!   `multitask` feature if it is enabled. This feature is enabled by default,
//!   and it can be overriden by other scheduler features.
//! - `sched_rr`: Use the [Round-robin preemptive scheduler][2]. It also enables
//!   the `multitask` and `preempt` features if it is enabled.
//! - `sched_cfs`: Use the [Completely Fair Scheduler][3]. It also enables the
//!   the `multitask` and `preempt` features if it is enabled.
//!
//! [1]: scheduler::FifoScheduler
//! [2]: scheduler::RRScheduler
//! [3]: scheduler::CFScheduler

#![cfg_attr(not(test), no_std)]
#![feature(doc_cfg)]
#![feature(doc_auto_cfg)]
#![feature(stmt_expr_attributes)]
cfg_if::cfg_if! {
    if #[cfg(feature = "multitask")] {
        #[macro_use]
        extern crate log;
        extern crate alloc;
<<<<<<< HEAD
        mod wait_queue;
=======

        mod run_queue;
        pub use run_queue::{IDLE_TASK, RUN_QUEUE, EXITED_TASKS};
        mod task;
        pub use task::TaskState;
        mod api;
        mod wait_queue;
        mod stat;
        pub use stat::SignalCaller;
        pub use task::{SchedPolicy, SchedStatus};

>>>>>>> 84b457ef
        #[cfg(feature = "irq")]
        mod timers;

<<<<<<< HEAD
cfg_if::cfg_if! {
    if #[cfg(feature = "macro")] {
        pub mod macro_task;
    }
    else {
        mod task;
        mod run_queue;
    }
}

#[cfg_attr(not(feature = "multitask"), path = "api_s.rs")]
mod api;

#[cfg(test)]
mod tests;

#[doc(cfg(feature = "multitask"))]
pub use self::api::*;
pub use self::api::{sleep, sleep_until, yield_now};
=======
        #[doc(cfg(feature = "multitask"))]
        pub use self::api::*;
        pub use self::api::{sleep, sleep_until, yield_now};
    } else {
        mod api_s;
        pub use self::api_s::{sleep, sleep_until, yield_now};
    }
}
>>>>>>> 84b457ef
<|MERGE_RESOLUTION|>--- conflicted
+++ resolved
@@ -34,9 +34,6 @@
         #[macro_use]
         extern crate log;
         extern crate alloc;
-<<<<<<< HEAD
-        mod wait_queue;
-=======
 
         mod run_queue;
         pub use run_queue::{IDLE_TASK, RUN_QUEUE, EXITED_TASKS};
@@ -48,31 +45,9 @@
         pub use stat::SignalCaller;
         pub use task::{SchedPolicy, SchedStatus};
 
->>>>>>> 84b457ef
         #[cfg(feature = "irq")]
         mod timers;
 
-<<<<<<< HEAD
-cfg_if::cfg_if! {
-    if #[cfg(feature = "macro")] {
-        pub mod macro_task;
-    }
-    else {
-        mod task;
-        mod run_queue;
-    }
-}
-
-#[cfg_attr(not(feature = "multitask"), path = "api_s.rs")]
-mod api;
-
-#[cfg(test)]
-mod tests;
-
-#[doc(cfg(feature = "multitask"))]
-pub use self::api::*;
-pub use self::api::{sleep, sleep_until, yield_now};
-=======
         #[doc(cfg(feature = "multitask"))]
         pub use self::api::*;
         pub use self::api::{sleep, sleep_until, yield_now};
@@ -80,5 +55,4 @@
         mod api_s;
         pub use self::api_s::{sleep, sleep_until, yield_now};
     }
-}
->>>>>>> 84b457ef
+}
# Architecture identifier.
arch = "riscv64"
# Platform identifier.
platform = "qemu-virt-riscv"

# Base address of the whole physical memory.
phys-memory-base = "0x8000_0000"
# Size of the whole physical memory.
phys-memory-size = "0x800_0000"     # 128M
# Base physical address of the kernel image.
kernel-base-paddr = "0x8020_0000"
# Base virtual address of the kernel image.
kernel-base-vaddr = "0xffff_ffc0_8020_0000"
# Linear mapping offset, for quick conversions between physical and virtual
# addresses.
phys-virt-offset = "0xffff_ffc0_0000_0000"
<<<<<<< HEAD
user-memory-start = "0x1000"
user-memory-limit = "0xffff_ffff"
=======
>>>>>>> 322a8c34
# MMIO regions with format (`base_paddr`, `size`).
mmio-regions = [
    ["0x0c00_0000", "0x21_0000"],   # PLIC
    ["0x1000_0000", "0x1000"],      # UART
    ["0x1000_1000", "0x8000"],      # VirtIO
    ["0x3000_0000", "0x1000_0000"],  # PCI config space
    ["0x4000_0000", "0x4000_0000"],  # PCI memory ranges (ranges 1: 32-bit MMIO space)
]
# VirtIO MMIO regions with format (`base_paddr`, `size`).
virtio-mmio-regions = [
    ["0x1000_1000", "0x1000"],
    ["0x1000_2000", "0x1000"],
    ["0x1000_3000", "0x1000"],
    ["0x1000_4000", "0x1000"],
    ["0x1000_5000", "0x1000"],
    ["0x1000_6000", "0x1000"],
    ["0x1000_7000", "0x1000"],
    ["0x1000_8000", "0x1000"],
]
# Base physical address of the PCIe ECAM space.
pci-ecam-base = "0x3000_0000"
# End PCI bus number (`bus-range` property in device tree).
pci-bus-end = "0xff"
# PCI device memory ranges (`ranges` property in device tree).
pci-ranges = [
    ["0x0300_0000", "0x1_0000"],          # PIO space
    ["0x4000_0000", "0x4000_0000"],       # 32-bit MMIO space
    ["0x4_0000_0000", "0x4_0000_0000"],   # 64-but MMIO space
]

# Timer interrupt frequency in Hz.
timer-frequency = "10_000_000"      # 10MHz<|MERGE_RESOLUTION|>--- conflicted
+++ resolved
@@ -14,11 +14,11 @@
 # Linear mapping offset, for quick conversions between physical and virtual
 # addresses.
 phys-virt-offset = "0xffff_ffc0_0000_0000"
-<<<<<<< HEAD
+
+# user memory
 user-memory-start = "0x1000"
 user-memory-limit = "0xffff_ffff"
-=======
->>>>>>> 322a8c34
+
 # MMIO regions with format (`base_paddr`, `size`).
 mmio-regions = [
     ["0x0c00_0000", "0x21_0000"],   # PLIC

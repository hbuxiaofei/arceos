[package]
name = "axfs"
version = "0.1.0"
edition = "2021"
authors = ["Yuekai Jia <equation618@gmail.com>"]
description = "ArceOS filesystem module"
license = "GPL-3.0-or-later OR Apache-2.0"
homepage = "https://github.com/rcore-os/arceos"
repository = "https://github.com/rcore-os/arceos/tree/main/modules/axfs"
documentation = "https://rcore-os.github.io/arceos/axfs/index.html"

[features]
devfs = ["dep:axfs_devfs"]
ramfs = ["dep:axfs_ramfs"]
fatfs = ["dep:fatfs"]
myfs = ["dep:crate_interface"]
<<<<<<< HEAD
macro = []
default = ["devfs", "ramfs", "fatfs", "macro"]
=======
use-ramdisk = []

default = ["devfs", "ramfs", "fatfs"]
>>>>>>> 322a8c34

[dependencies]
log = "0.4"
cfg-if = "1.0"
lazy_init = { path = "../../crates/lazy_init" }
capability = { path = "../../crates/capability" }
driver_block = { path = "../../crates/driver_block" }
axio = { path = "../../crates/axio", features = ["alloc"] }
axerrno = { path = "../../crates/axerrno" }
axfs_vfs = { path = "../../crates/axfs_vfs" }
axfs_devfs = { path = "../../crates/axfs_devfs", optional = true }
axfs_ramfs = { path = "../../crates/axfs_ramfs", optional = true }
axdriver = { path = "../axdriver", features = ["block"] }
axsync = { path = "../axsync", default-features = false }
crate_interface = { path = "../../crates/crate_interface", optional = true }
<<<<<<< HEAD
bitflags = "2.0"
=======

>>>>>>> 322a8c34
[dependencies.fatfs]
git = "https://github.com/rafalh/rust-fatfs"
rev = "a3a834e"
optional = true
default-features = false
features = [ # no std
    "alloc",
    "lfn",
    "log_level_trace",
    "unicode",
]

[dev-dependencies]
axdriver = { path = "../axdriver", features = ["block", "ramdisk"] }
driver_block = { path = "../../crates/driver_block", features = ["ramdisk"] }
axtask = { path = "../axtask", features = ["test"] }<|MERGE_RESOLUTION|>--- conflicted
+++ resolved
@@ -14,14 +14,9 @@
 ramfs = ["dep:axfs_ramfs"]
 fatfs = ["dep:fatfs"]
 myfs = ["dep:crate_interface"]
-<<<<<<< HEAD
 macro = []
+use-ramdisk = []
 default = ["devfs", "ramfs", "fatfs", "macro"]
-=======
-use-ramdisk = []
-
-default = ["devfs", "ramfs", "fatfs"]
->>>>>>> 322a8c34
 
 [dependencies]
 log = "0.4"
@@ -37,11 +32,8 @@
 axdriver = { path = "../axdriver", features = ["block"] }
 axsync = { path = "../axsync", default-features = false }
 crate_interface = { path = "../../crates/crate_interface", optional = true }
-<<<<<<< HEAD
 bitflags = "2.0"
-=======
 
->>>>>>> 322a8c34
 [dependencies.fatfs]
 git = "https://github.com/rafalh/rust-fatfs"
 rev = "a3a834e"
